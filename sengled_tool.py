#!/usr/bin/env python3
"""
Sengled Local Control & Crypto Tool
A comprehensive, self-contained tool for local interaction with Sengled Wi-Fi bulbs.
"""

import argparse
import json
import os
import sys
import shutil
import time
import socket
from urllib.parse import urlparse
import warnings
import threading
from http.server import HTTPServer, BaseHTTPRequestHandler
from typing import Optional
from getmac import get_mac_address

# Suppress SSL and certificate warnings
warnings.filterwarnings("ignore", message=".*SSL.*", category=Warning)
warnings.filterwarnings("ignore", message=".*certificate.*",category=Warning)

from sengled_wifi_crypto import SengledWiFiCrypto, encrypt_wifi_payload, decrypt_wifi_payload
from mqtt_client import MQTTClient
from utils import get_local_ip, save_bulb, load_bulbs, get_current_epoch_ms, get_bulb_broker

# MQTT Configuration
BROKER_IP = "192.168.0.100"
BROKER_PORT = 1883

# UDP Configuration
BULB_IP = "192.168.8.1"

BULB_PORT = 9080


class Console:
    SEP = "=" * 64

    @staticmethod
    def section(title: str) -> None:
        print(f"\n{Console.SEP}\n{title}\n{Console.SEP}")

    @staticmethod
    def info(msg: str) -> None:
        print(f"[INFO] {msg}")

    @staticmethod
    def ok(msg: str) -> None:
        print(f"[OK]   {msg}")

    @staticmethod
    def warn(msg: str) -> None:
        print(f"[WARN] {msg}")

    @staticmethod
    def error(msg: str) -> None:
        print(f"[ERR]  {msg}")

    @staticmethod
    def step(msg: str) -> None:
        print(f"  -> {msg}")


class _SetupHTTPServer:
    """Lightweight HTTP server used during Wi‑Fi setup.

    - Serves two endpoints the bulb calls:
      • /life2/device/accessCloud.json
      • /jbalancer/new/bimqtt
    - Stops after both endpoints have been hit at least once (any method).
    """

    def __init__(self, mqtt_host: str, mqtt_port: int, preferred_port: int = 80):
        self.mqtt_host = mqtt_host
        self.mqtt_port = mqtt_port
        self.preferred_port = preferred_port
        self.server: Optional[HTTPServer] = None
        self.thread: Optional[threading.Thread] = None
        self.port: Optional[int] = None

        # Endpoint hit tracking
        self._hit_access_cloud = threading.Event()
        self._hit_bimqtt = threading.Event()
        self.last_client_ip: Optional[str] = None
        self.active: bool = False

    def _make_handler(self):
        outer = self

        class Handler(BaseHTTPRequestHandler):
            def _send_json(self, data: dict):
                self.send_response(200)
                self.send_header("Content-Type", "application/json")
                payload = json.dumps(data).encode("utf-8")
                self.send_header("Content-Length", str(len(payload)))
                self.end_headers()
                self.wfile.write(payload)

            def do_POST(self):  # noqa: N802 (stdlib signature)
                length = int(self.headers.get("Content-Length", 0) or 0)
                _ = self.rfile.read(length) if length > 0 else b""

                print(f"DEBUG: Received PUT request on {self.path} from {self.client_address[0]}")
                parsed_url = urlparse(self.path)

                if parsed_url.path == "/life2/device/accessCloud.json":
                    outer.last_client_ip = self.client_address[0]
                    outer._hit_access_cloud.set()
                    self._send_json({
                        "messageCode": "200",
                        "info": "OK",
                        "description": "正常",
                        "success": True,
                    })
                    return

                if parsed_url.path == "/jbalancer/new/bimqtt":
                    outer.last_client_ip = self.client_address[0]
                    outer._hit_bimqtt.set()
                    self._send_json({
                        "protocal": "mqtt",
                        "host": outer.mqtt_host,
                        "port": outer.mqtt_port,
                    })
                    return

                self.send_error(404, "Not Found")

            def do_GET(self):  # noqa: N802 (stdlib signature)
                print(f"DEBUG: Received GET request on {self.path} from {self.client_address[0]}")
                parsed_url = urlparse(self.path)

                # Treat GET the same for robustness
                if parsed_url.path == "/life2/device/accessCloud.json":
                    outer.last_client_ip = self.client_address[0]
                    outer._hit_access_cloud.set()
                    self._send_json({
                        "messageCode": "200",
                        "info": "OK",
                        "description": "正常",
                        "success": True,
                    })
                    return

                if parsed_url.path == "/jbalancer/new/bimqtt":
                    outer.last_client_ip = self.client_address[0]
                    outer._hit_bimqtt.set()
                    self._send_json({
                        "protocal": "mqtt",
                        "host": outer.mqtt_host,
                        "port": outer.mqtt_port,
                    })
                    return
                # Firmware download handler
                if parsed_url.path.endswith(".bin"):
                    requested = os.path.basename(parsed_url.path)
                    # Only allow direct root requests, not any path structure
                    if "/" in parsed_url.path.strip("/").replace(requested, ""):
                        print(f"❌ Refused firmware download with path component: {parsed_url.path}")
                        self.send_error(400, "Invalid firmware path")
                        return
                    # Prevent dangerous names and empty
                    if not requested or requested in (".", ".."):
                        print(f"❌ Refused firmware download with dangerous name: {requested}")
                        self.send_error(400, "Invalid firmware filename")
                        return
                    local_file = os.path.join(os.path.dirname(__file__), requested)
                    if not os.path.isfile(local_file):
                        print(f"❌ Firmware file not found: {requested}")
                        self.send_error(404, "Firmware file not found")
                        return
                    try:
                        with open(local_file, "rb") as fw:
                            data = fw.read()
                        self.send_response(200)
                        self.send_header('Content-Type', 'application/octet-stream')
                        self.send_header('Content-Disposition', f'attachment; filename="{requested}"')
                        self.send_header('Content-Length', str(len(data)))
                        self.end_headers()
                        self.wfile.write(data)
                        print(f"📤 Served firmware file: {requested} ({len(data)} bytes)")
                    except Exception as e:
                        print(f"❌ Error sending firmware: {e}")
                        self.send_error(500, "Error sending firmware file")
                    return

                self.send_error(404, "Not Found")

            def log_message(self, fmt, *args):  # silence stdlib noisy logger
                return

        return Handler

    def start(self) -> bool:
        # Try preferred port, then fallback to 8080 automatically
        print("HTTP Server starting.... ", end="", flush=True)
        for port in [self.preferred_port, 8080] if self.preferred_port != 8080 else [self.preferred_port, 80]:
            try:
                self.server = HTTPServer(("0.0.0.0", port), self._make_handler())
                self.port = port
                break
            except OSError:
                continue

        if not self.server:
            # Could not bind; another server likely running
            print("Failed")
            Console.warn("Embedded setup HTTP server not started (ports 80/8080 busy).")
            Console.warn("Another HTTP server is likely running. The tool will NOT wait for endpoint hits or run the UDP test.")
            Console.warn("Stop the other server or set SENGLED_HTTP_PORT to a free port, then rerun pairing.")
            self.active = False
            return False

        self.thread = threading.Thread(target=self.server.serve_forever, daemon=True)
        self.thread.start()
        print(f"Success (port {self.port})")
        self.active = True
        return True

    def wait_until_both_endpoints_hit(self, timeout_seconds: int = 120) -> bool:
        start = time.time()
        # Wait for both flags with overall timeout
        while time.time() - start < timeout_seconds:
            if self._hit_access_cloud.is_set() and self._hit_bimqtt.is_set():
                return True
            time.sleep(0.25)
        return self._hit_access_cloud.is_set() and self._hit_bimqtt.is_set()

    def stop(self):
        if self.server:
            try:
                self.server.shutdown()
                self.server.server_close()
            finally:
                self.server = None
                Console.info("Setup HTTP server stopped.")


def _check_mqtt_broker_reachable(host: str, port: int, timeout: float = 2.0) -> bool:
    try:
        with socket.create_connection((host, port), timeout=timeout):
            Console.ok(f"MQTT broker reachable at {host}:{port}")
            return True
    except OSError:
        Console.warn(f"MQTT broker not reachable at {host}:{port}. Start it before pairing.")
        return False


def send_udp_command(bulb_ip: str, payload_dict: dict, timeout: int = 3):
    """
    Send a UDP command to the bulb using the simple JSON protocol.
    
    Args:
        bulb_ip: IP address of the bulb
        payload_dict: Python dictionary to send as JSON
        timeout: Socket timeout in seconds
    
    Returns:
        dict: Response from bulb, or None if failed
    """
    try:
        with socket.socket(socket.AF_INET, socket.SOCK_DGRAM) as s:
            s.settimeout(timeout)
            
            # Serialize the dictionary to JSON string
            json_payload = json.dumps(payload_dict)
            encoded_payload = json_payload.encode('utf-8')
            
            print(f"> Sent UDP command: {json_payload}")
            
            # Send to bulb using configured UDP port
            s.sendto(encoded_payload, (bulb_ip, BULB_PORT))
            
            # Wait for response
            try:
                data, addr = s.recvfrom(4096)
                response_str = data.decode('utf-8')
                print(f"< Received UDP response: {response_str}")
                
                # Parse response as JSON
                try:
                    response_dict = json.loads(response_str)
                    return response_dict
                except json.JSONDecodeError:
                    print(f"Warning: Could not parse response as JSON: {response_str}")
                    return None
                    
            except socket.timeout:
                print("Timeout: No response received from bulb... trying again")
                return None

    except Exception as e:
        print(f"Error sending UDP command: {e}")
        return None


def _udp_toggle_until_success(bulb_ip: str, max_wait_seconds: int = 60) -> bool:
    """Try ON/OFF via UDP until any request is acknowledged or timeout.

    Returns True on first success, False otherwise.
    """
    print("Will try sending a UDP request to toggle the bulb...")
    attempts = 0
    start_time = time.time()

    desired_states_cycle = [1, 0]
    cycle_index = 0

    while time.time() - start_time < max_wait_seconds:
        next_state = desired_states_cycle[cycle_index]
        cycle_index = (cycle_index + 1) % len(desired_states_cycle)
        payload = {"func": "set_device_switch", "param": {"switch": next_state}}
        attempts += 1
        response = send_udp_command(bulb_ip, payload)
        if response and isinstance(response, dict):
            result = response.get("result", {})
            if isinstance(result, dict) and result.get("ret") == 0:
                print("UDP control succeeded")
                return True
        time.sleep(1)

    print("UDP control did not succeed within the timeout.")
    return False

def send_update_command(client: MQTTClient, mac_address: str, command_list: list):
    """
    Sends a command to the bulb's update topic using a "fire-and-forget" approach.
    """
    update_topic = f"wifielement/{mac_address}/update"
    payload = json.dumps(command_list)
    
    print(f"Publishing command with QoS=1...")
    print(f"  Topic: {update_topic}")
    print(f"  Payload: {payload}")
    
    # Just publish the command. Do not subscribe or wait.
    success = client.publish(update_topic, payload, qos=1)
    
    if success:
        print("Command sent successfully.")
        # Brief pause to ensure the message is sent before the script potentially exits
        time.sleep(0.5) 
        return payload
    else:
        print("Failed to send command.")
        return None

def get_bulb_status(client: MQTTClient, mac_address: str):
    """
    Requests bulb status by publishing an EMPTY payload to the /status topic,
    which appears to trigger the bulb to report its full state. This matches
    the behavior observed in broker logs for a successful status query.
    """
    status_topic = f"wifielement/{mac_address}/status"

    # Make sure the network loop is running
    if hasattr(client, "loop_start"):
        client.loop_start()

    # Subscribe and wait a beat for SUBACK
    print(f"Subscribing to {status_topic} to listen for the response...")
    rc = client.subscribe(status_topic, qos=1)
    # if your subscribe returns (rc, mid), handle that:
    if isinstance(rc, tuple):
        rc, _mid = rc
# debug
#    if rc != 0:
#        print("Failed to subscribe to status topic.")
#        return None
    time.sleep(0.2)  # small cushion for SUBACK, or use on_subscribe

    # Clear any stale messages
    client.clear_messages()

    # Publish an EMPTY payload to the status topic. This is the trigger.
    print(f"Requesting status by publishing an empty payload to {status_topic}...")
    if not client.publish(status_topic, "", qos=1):
        print("Failed to publish status request.")
        return None

    print(f"Waiting for status report from the bulb ({status_topic})...")
    start_time = time.time()
    timeout = 10  # 10 second timeout

    # We will receive our own empty message back. We need to ignore it and wait for the real one.
    while time.time() - start_time < timeout:
        if hasattr(client, "loop"):
            client.loop(timeout=0.1)
        message = client.get_message() if hasattr(client, "get_message") else None
        if not message:
            time.sleep(0.05)
            continue

        received_topic_str = getattr(message, "topic", message.get("topic"))
        received_payload_str = getattr(message, "payload", message.get("payload"))
            
        # The echo of our own message will be empty or None. The real status is a JSON list.
        if received_topic_str != status_topic or not received_payload_str:
            print("Ignoring self-echoed empty message...")
            continue

            try:
                received_data = json.loads(payload if isinstance(payload, str) else payload.decode())
                if not isinstance(received_data, list):
                    print("Received something, but not the format we want")
                    continue # Not the format we expect

                # This is it! We got a non-empty JSON payload.
                print("\n--- Bulb Status Report ---")
                for item in received_data:
                    print(f"  {item.get('type', 'Unknown Type'):<20}: {item.get('value', 'N/A')}")
                print("--------------------------\n")
                
                # It's possible the bulb sends multiple status messages.
                # We can either return the first one or try to collect them all.
                # For now, returning after the first valid report is sufficient.
                return received_data

            except json.JSONDecodeError:
                print(f"Warning: Received non-JSON message on status topic: {received_payload_str}")
                
        time.sleep(0.3)

    print("Timeout: No status response from the bulb. Please ensure the bulb is online and connected to the broker.")
    return None

class SengledTool():
    def __init__(self, args):
        self.wifi_crypto = SengledWiFiCrypto()
        self.args = args

    def _perform_wifi_setup(
        self, broker_ip: str, broker_port: int, wifi_ssid: str, wifi_pass: str, wifi_bssid: str = None,
        interactive: bool = True, udp_bulb_ip: str = BULB_IP
    ):
        """Private helper method to perform Wi-Fi setup with given credentials."""
        # 0) Discover and log system WiFi IP address for HTTP endpoint
        local_wifi_ip = get_local_ip()
        Console.section("Setup Preparation")
        Console.info(f"Detected local Wi-Fi IP address: {local_wifi_ip}")
        # Prompt for MQTT broker address to be configured
        if interactive:
            user_broker_ip = input(f"Enter MQTT broker IP to configure bulb [{broker_ip or local_wifi_ip}]: ").strip()
            if user_broker_ip:
                broker_ip = user_broker_ip
            else:
                # If user presses enter, default to passed argument or detected IP
                broker_ip = broker_ip or local_wifi_ip
        else:
            broker_ip = broker_ip or local_wifi_ip
        # Save for later HTTP server binding
        http_endpoint_ip = local_wifi_ip
        Console.info("Before continuing, connect your computer to the Sengled bulb's Wi-Fi network (usually named 'Sengled_Wi-Fi Bulb_XXXXXX').")
        input("Press Enter when you have connected to the bulb's Wi-Fi...")

        # 0) Start local HTTP server first (use remembered WiFi IP as endpoint)
        preferred_http_port = int(os.environ.get("SENGLED_HTTP_PORT", "80") or 80)
        setup_server = _SetupHTTPServer(mqtt_host=broker_ip, mqtt_port=broker_port, preferred_port=preferred_http_port)
        server_started = setup_server.start()

        # 0.1) Check broker reachability
        _check_mqtt_broker_reachable(broker_ip, broker_port)

        Console.section("Wi‑Fi Pairing")
        Console.step("Connecting to bulb")
        
        try:
            with socket.socket(socket.AF_INET, socket.SOCK_DGRAM) as s:
                s.settimeout(15)

                # Step 1: Initial Handshake
                start_req = {"name": "startConfigRequest", "totalStep": 1, "curStep": 1, "payload": {"protocol": 1}}
                s.sendto(json.dumps(start_req).encode('utf-8'), (BULB_IP, BULB_PORT))
                data, _ = s.recvfrom(4096)
                handshake_resp = json.loads(data.decode('utf-8'))

                if "mac" not in handshake_resp["payload"] and self.args.mac:
                    print("MAC address not provided by bulb, using command line option --mac")
                    # set mac address from command line option --mac
                    handshake_resp["payload"]["mac"] = self.args.mac

                if "payload" not in handshake_resp or "mac" not in handshake_resp["payload"]:
                    bulb_mac = get_mac_address(ip=BULB_IP)
                else:
                    bulb_mac = handshake_resp["payload"]["mac"]
                
                if len(bulb_mac) != 17: #length of a valid Mac Address
                    print(f"Connection failed: {handshake_resp}", file=sys.stderr)
                    return

<<<<<<< HEAD
                bulb_mac = handshake_resp["payload"]["mac"]

=======
>>>>>>> b283b3db
                Console.ok(f"Connected to bulb. MAC: {bulb_mac}")

                if interactive:
                    # Step 2: Trigger Wi-Fi Scan (interactive only)
                    Console.step("Requesting the bulb to scan for nearby Wi‑Fi networks")
                    scan_req = {"name": "scanWifiRequest", "totalStep": 1, "curStep": 1, "payload": {}}
                    s.sendto(json.dumps(scan_req).encode('utf-8'), (BULB_IP, BULB_PORT))
                    time.sleep(5)

                    # Step 3: Get AP List (interactive only)
                    Console.step("Requesting the bulb to return the scanned network list")
                    ap_req = {"name": "getAPListRequest", "totalStep": 1, "curStep": 1, "payload": {}}
                    s.sendto(json.dumps(ap_req).encode('utf-8'), (BULB_IP, BULB_PORT))
                    data, _ = s.recvfrom(4096)
                    ap_list_resp = json.loads(data.decode('utf-8'))
                    routers = ap_list_resp.get("payload", {}).get("routers", [])

                    if not routers:
                        print("No networks found.")
                        return

                    print("\nAvailable networks:")
                    for i, router in enumerate(routers):
                        signal_bars = "▂▄▆█"[min(int(router['signal']), 3)]
                        print(f"   [{i+1}] {router['ssid']} {signal_bars}")

                    choice = -1
                    while choice < 1 or choice > len(routers):
                        try:
                            choice_input = input(f"\nSelect network (1-{len(routers)}): ")
                            choice = int(choice_input)
                        except (ValueError, IndexError):
                            pass

                    chosen_router = routers[choice-1]
                    wifi_ssid = chosen_router['ssid']
                    wifi_bssid = chosen_router['bssid']
                    Console.info(f"Selected network: {wifi_ssid}")
                    
                    # Get password interactively
                    wifi_pass = input(f"Password for '{wifi_ssid}': ").strip()

                # Re-Handshake for configuration
                rehandshake_step = "[4/6]" if interactive else "[2/4]"
                Console.step("Preparing configuration")
                s.sendto(json.dumps(start_req).encode('utf-8'), (BULB_IP, BULB_PORT))
                data, addr = s.recvfrom(4096)
                re_handshake_resp = json.loads(data.decode('utf-8'))
                if not re_handshake_resp.get("payload", {}).get("result"):
                    print("Configuration prep failed")
                    return

                # Configure Network
                config_step = "[5/6]" if interactive else "[3/4]"
                Console.step("Sending network credentials to bulb")
                
                # Build router config based on SSID content
                ascii_only = all(ord(c) < 128 for c in wifi_ssid)
                if ascii_only:
                    router_info = {"ssid": wifi_ssid, "password": wifi_pass}
                else:
                    router_info = {"ssid": "", "bssid": wifi_bssid.upper(), "password": wifi_pass}
                
                # Use the actual HTTP setup server port we bound and the remembered WiFi IP address
                http_port = str(setup_server.port)
                http_host = http_endpoint_ip
                params_payload = {
                    "name": "setParamsRequest", "totalStep": 1, "curStep": 1,
                   "payload": {
                        "userID": "618",
                        "appServerDomain": f"http://{http_host}:{http_port}/life2/device/accessCloud.json",
                        "jbalancerDomain": f"http://{http_host}:{http_port}/jbalancer/new/bimqtt",
                        "timeZone": "America/Chicago",
                        "routerInfo": router_info,
                    },
                }

                if interactive:
                    print(f"DEBUG: Sending unencrypted payload:\n{json.dumps(params_payload, indent=2)}")
                encrypted_params = encrypt_wifi_payload(params_payload)
                s.sendto(encrypted_params.encode('utf-8'), (BULB_IP, BULB_PORT))

                try:
                    data, _ = s.recvfrom(4096)
                    response_str = data.decode('utf-8')
                    if interactive:
                        print(f"DEBUG: Received raw response from bulb:\n{response_str}")

                    try:
                        # First, try to parse as JSON (plaintext response)
                        response_json = json.loads(response_str)
                        if interactive:
                            print("DEBUG: Parsed response as plaintext JSON.")
                        if response_json.get("payload", {}).get("result") is not True:
                            Console.error("Bulb rejected credentials (plaintext error).")
                            return
                    except json.JSONDecodeError:
                        # If JSON parsing fails, assume it's encrypted
                        if interactive:
                            print("DEBUG: Could not parse as JSON, attempting decryption...")
                        decrypted_resp = decrypt_wifi_payload(response_str)
                        if interactive:
                            print(f"DEBUG: Decrypted response:\n{json.dumps(decrypted_resp, indent=2)}")
                        if not isinstance(decrypted_resp, dict) or not decrypted_resp.get("payload", {}).get("result"):
                            Console.error("Bulb rejected credentials (decryption failed).")
                            return
                except socket.timeout:
                    pass # Timeout is expected here

                Console.ok("Credentials accepted by bulb")

                # End Configuration
                end_step = "[6/6]" if interactive else "[4/4]"
                Console.step("Finalizing configuration")
                end_req = {"name": "endConfigRequest", "totalStep": 1, "curStep": 1, "payload": {}}
                s.sendto(json.dumps(end_req).encode('utf-8'), (BULB_IP, BULB_PORT))

                try:
                    s.recvfrom(4096)
                except (socket.timeout, ConnectionResetError):
                    pass # Also expected
                
                if interactive:
                # Step 7: Wait for device to connect to local setup (interactive only)
                    Console.step("Waiting for device to join your Wi‑Fi and call local endpoints")
                    
                    save_bulb(bulb_mac, broker_ip)
                    Console.ok(f"Setup complete for {bulb_mac}. Target MQTT broker: {broker_ip}")
                    Console.info("The bulb will now: 1) connect to your Wi‑Fi, 2) call local HTTP endpoints, 3) get MQTT settings, 4) connect to your broker")
                    
                    # Print example commands
                    script_name = sys.argv[0] if sys.argv else "sengled_tool.py"
                    print(f"\nExample commands for controlling your bulb:")
                    print(f"  python {script_name} --mac {bulb_mac} --on")
                    print(f"  python {script_name} --mac {bulb_mac} --off")
                    print(f"  python {script_name} --mac {bulb_mac} --brightness 50")
                    print(f"  python {script_name} --mac {bulb_mac} --color 255 0 0")
                else:
                    save_bulb(bulb_mac, broker_ip)
                    Console.ok(f"Setup complete for {bulb_mac}. Target MQTT broker: {broker_ip}")

                # 8) Wait for the bulb to contact both endpoints, then stop server
                Console.section("Finalize")
                Console.info("Waiting for bulb to contact both endpoints: /life2/device/accessCloud.json and /jbalancer/new/bimqtt ...")
                Console.info("On success, the bulb should flash a few times and then connect to your MQTT broker.")
                both_hit = setup_server.wait_until_both_endpoints_hit(timeout_seconds=180)
                if both_hit:
                    Console.ok("Bulb contacted both endpoints. Stopping HTTP server...")
                else:
                    Console.warn("Timeout waiting for endpoints. Stopping HTTP server...")

                if setup_server.active:
                    setup_server.stop()

                if both_hit:
                    Console.ok("Bulb contacted both endpoints. Proceeding to UDP test")
                else:
                    Console.warn("Proceeding to UDP test anyway")

                # 9) Try UDP until both ON and OFF succeed or timeout; report elapsed time
                if server_started:
                    try:
                        udp_target_ip = setup_server.last_client_ip or udp_bulb_ip
                        if setup_server.last_client_ip:
                            Console.info(f"Detected bulb IP from HTTP requests: {udp_target_ip}")
                            if _udp_toggle_until_success(udp_target_ip, max_wait_seconds=60):
                                Console.section("Examples you can run next")
                                print(f"UDP OFF:         python {sys.argv[0]} --ip {udp_target_ip} --udp-off")
                                print(f"UDP ON:          python {sys.argv[0]} --ip {udp_target_ip} --udp-on")
                                print(f"UDP BRIGHTNESS:  python {sys.argv[0]} --ip {udp_target_ip} --udp-brightness 50")
                                print(f"UDP COLOR:       python {sys.argv[0]} --ip {udp_target_ip} --udp-color 255 0 0")
                                print(f"MQTT ON:         python {sys.argv[0]} --broker-ip {broker_ip} --mac {bulb_mac} --on")
                                print(f"MQTT OFF:        python {sys.argv[0]} --broker-ip {broker_ip} --mac {bulb_mac} --off")
                                print(f"MQTT BRIGHTNESS: python {sys.argv[0]} --broker-ip {broker_ip} --mac {bulb_mac} --brightness 50")
                                print(f"MQTT COLOR:      python {sys.argv[0]} --broker-ip {broker_ip} --mac {bulb_mac} --color 255 0 0")
                                print(f"MQTT COLOR-TEMP: python {sys.argv[0]} --broker-ip {broker_ip} --mac {bulb_mac} --color-temp 3000")
                        else:
                            Console.warn("Could not detect bulb LAN IP from HTTP requests; skipping UDP test. Start your MQTT broker before pairing.")
                    except Exception:
                        Console.warn("UDP test failed (non-fatal). Start your MQTT broker before pairing.")
                else:
                    Console.warn("Embedded HTTP server was not started (port busy). Skipping UDP test.")

        except KeyboardInterrupt:
            if server_started and setup_server.active:
                setup_server.stop()
            Console.warn("Interrupted by user. Exiting setup.")
            return
        except (socket.timeout, ConnectionResetError):
            Console.error("Connection lost during setup. Ensure you are connected to the bulb's Wi‑Fi.")
        except Exception as e:
            Console.error(f"Setup failed: {e}")

    def interactive_wifi_setup(self, broker_ip: str):
        print("Sengled Wi-Fi Setup")
        print("Ensure you are connected to the bulb's 'Sengled_Wi-Fi Bulb_XXXXXX' network.")
        print("Make sure your MQTT broker is running and reachable before pairing.")
        
        # Call the helper method with None credentials (will be obtained interactively)
        self._perform_wifi_setup(broker_ip, BROKER_PORT, "", "", interactive=True)
            
    def non_interactive_wifi_setup(self, broker_ip: str, ssid: str, password: str):
        print("Sengled Wi-Fi Setup (Non-interactive)")
        print("Ensure you are connected to the bulb's 'Sengled_Wi-Fi Bulb_XXXXXX' network.")
        print("Make sure your MQTT broker is running and reachable before pairing.")
        
        # Call the helper method with provided credentials
        self._perform_wifi_setup(broker_ip, BROKER_PORT, ssid, password, interactive=False)

    # FIX: Removed redundant and unused get_bulb_status method from this class.
    # The global, corrected function will be used instead.

def startFakeHTTPServer():
    print("Starting fake Sengled HTTP server...")
    server = _SetupHTTPServer(
        mqtt_host=args.broker_ip or get_local_ip(),
        mqtt_port=args.mqtt_port,
        preferred_port=args.http_port
    )
    started = server.start()
    if not started:
        print("Could not start HTTP server, exiting.")
        return

    print(f"Fake Sengled HTTP server running on port {server.port}.")
    print("Endpoints:")
    print("  /life2/device/accessCloud.json")
    print("  /jbalancer/new/bimqtt")
    print("  GET  /firmware.bin (or any .bin in script's directory)")
    print("Press Ctrl+C to stop.")

def prepare_firmware_bin(user_path):
    # Expand ~ and resolve absolute path
    user_path = os.path.expanduser(user_path)
    if not os.path.isfile(user_path):
        print(f"Error: File does not exist: {user_path}")
        return None

    basename = os.path.basename(user_path)
    if not basename.lower().endswith('.bin'):
        print("Error: Firmware file must have a .bin extension.")
        return None

    script_dir = os.path.dirname(os.path.abspath(__file__))
    dest_path = os.path.join(script_dir, basename)

    if os.path.isfile(dest_path):
        print(f"Firmware file already present at: {dest_path}")
        return basename  # Ready for HTTP server

    try:
        shutil.copy2(user_path, dest_path)
        print(f"Firmware file copied to: {dest_path}")
        return basename  # What the HTTP server expects
    except Exception as e:
        print(f"Error copying firmware file: {e}")
        return None

def main():
    parser = argparse.ArgumentParser(description="Sengled Local Control Tool", formatter_class=argparse.RawTextHelpFormatter)

    parser.add_argument("--setup-wifi", action="store_true", help="Start interactive Wi-Fi setup.")
    parser.add_argument("--broker-ip", default=None, help="IP address of your MQTT broker (defaults to this PC's local IP if omitted).")
    parser.add_argument("--mqtt-port", type=int, default=BROKER_PORT, help="MQTT broker port (default: 1883).")
    parser.add_argument("--ca-crt", help="Path to CA certificate (default: ca.crt)")
    parser.add_argument("--server-crt", help="Path to server certificate (default: server.crt)")
    parser.add_argument("--server-key", help="Path to server private key (default: server.key)")
    parser.add_argument("--ssid", help="Wi-Fi SSID for non-interactive setup.")
    parser.add_argument("--password", help="Wi-Fi password for non-interactive setup.")
    
    control_group = parser.add_argument_group('Bulb Control (MQTT)')
    control_group.add_argument("--mac", help="MAC address of the bulb to control.")
    control_group.add_argument("--on", action="store_true", help="Turn the bulb on.")
    control_group.add_argument("--off", action="store_true", help="Turn the bulb off.")
    control_group.add_argument("--toggle", action="store_true", help="Toggle the bulb's power state.")
    control_group.add_argument("--brightness", type=int, help="Set brightness (0-100).")
    control_group.add_argument("--color", nargs=3, metavar=("R", "G", "B"), help="Set color (0-255 for each).")
    control_group.add_argument("--color-temp", type=int, help="Set color temperature (2700-6500K).")
    control_group.add_argument("--color-mode", type=int, choices=[1, 2], help="Set color mode (1=RGB, 2=white/temperature).")
    control_group.add_argument("--effect-status", type=int, help="Set effect status (0=off, 7=audio sync, 100=video sync, 101=game sync).")
    control_group.add_argument("--status", action="store_true", help="Query bulb status.")
    control_group.add_argument("--reset", action="store_true", help="Reset the bulb.")
    control_group.add_argument("--custom-payload", help="Send custom JSON payload to bulb.")
    control_group.add_argument("--update", action="store_true", help="Send info update command with Os$ prefix.")
    control_group.add_argument("--upgrade", help="Send firmware upgrade command with URL.")
    
    # Group control arguments
    control_group.add_argument("--group-macs", nargs="+", help="List of MAC addresses for group control.")
    control_group.add_argument("--group-switch", choices=["on", "off"], help="Control multiple bulbs on/off.")
    control_group.add_argument("--group-brightness", type=int, help="Set brightness for multiple bulbs (0-100).")
    control_group.add_argument("--group-color-temp", type=int, help="Set color temperature for multiple bulbs (2700-6500K).")
    control_group.add_argument("--gradient-time", type=int, default=10, help="Transition time for group commands (default: 10).")
    
    udp_group = parser.add_argument_group('UDP Control (Local Network)')
    udp_group.add_argument("--ip", help="IP address of the bulb for UDP control.")
    udp_group.add_argument("--udp-on", action="store_true", help="Turn the bulb on via UDP.")
    udp_group.add_argument("--udp-off", action="store_true", help="Turn the bulb off via UDP.")
    udp_group.add_argument("--udp-brightness", type=int, help="Set brightness via UDP (0-100).")
    udp_group.add_argument("--udp-color", nargs=3, metavar=("R", "G", "B"), help="Set color via UDP (0-255 for each).")
    udp_group.add_argument("--udp-json", help="Send a custom JSON payload via UDP.")

    control_group.add_argument("--topic", help="Custom MQTT topic to publish to.")
    control_group.add_argument("--payload", help="Custom payload to send (raw string, not JSON).")

    parser.add_argument("--run-http-server", action="store_true", help="Run the fake Sengled local HTTP server only (for firmware update testing).")
    parser.add_argument("--http-port", type=int, default=80, help="HTTP server port (default: 80, falls back to 8080 if unavailable).")

    args = parser.parse_args()
    # Resolve broker IP: use provided value or fall back to local IP
    resolved_broker_ip = args.broker_ip or get_local_ip()
    tool = SengledTool(args)

    if args.run_http_server:
        startFakeHTTPServer()
        try:
            while True:
                time.sleep(1)
        except KeyboardInterrupt:
            print("\nStopping HTTP server...")
            server.stop()
            print("Server stopped.")
        return

    # Handle UDP commands first (they take precedence)
    if args.ip:
        if args.udp_on:
            payload = {"func": "set_device_switch", "param": {"switch": 1}}
            send_udp_command(args.ip, payload)
        elif args.udp_off:
            payload = {"func": "set_device_switch", "param": {"switch": 0}}
            send_udp_command(args.ip, payload)
        elif args.udp_brightness is not None:
            if 0 <= args.udp_brightness <= 100:
                payload = {"func": "set_device_brightness", "param": {"brightness": args.udp_brightness}}
                send_udp_command(args.ip, payload)
            else:
                print("Error: Brightness must be between 0 and 100")
        elif args.udp_color:
            try:
                r, g, b = args.udp_color
                r, g, b = int(r), int(g), int(b)
                if all(0 <= val <= 255 for val in [r, g, b]):
                    color_dec = f"{r:d}:{g:d}:{b:d}"
                    payload = {"func": "set_device_color", "param": {"color": color_dec}}
                    send_udp_command(args.ip, payload)
                else:
                    print("Error: Color values must be between 0 and 255")
            except TypeError as ve:
                print(f"Error: Could not convert input to integer for --udp-color: {args.udp_color}. Exception: {ve}")
            except TypeError as te:
                    print(f"TypeError: Bad type in color arguments {args.udp_color}: {te}")

        elif args.udp_json:
            try:
                custom = json.loads(args.udp_json)
                if not isinstance(custom, dict):
                    print("Error: --udp-json must be a JSON object")
                else:
                    send_udp_command(args.ip, custom)
            except json.JSONDecodeError:
                print("Error: Invalid JSON for --udp-json")
        else:
            print("Error: --ip requires a UDP command (--udp-on, --udp-off, --udp-brightness, --udp-color, or --udp-json)")
    elif args.setup_wifi:
        if args.ssid and args.password:
            tool.non_interactive_wifi_setup(resolved_broker_ip, args.ssid, args.password)
        else:
            tool.interactive_wifi_setup(resolved_broker_ip)
    elif args.group_macs:
        # Handle group commands (including single MAC)
        if not (args.group_switch or args.group_brightness or args.group_color_temp):
            print("Error: --group-macs requires a group command (--group-switch, --group-brightness, or --group-color-temp)")
            return
        
        # Initialize MQTT client for group control
        client = MQTTClient(
            resolved_broker_ip,
            port=args.mqtt_port,
            use_tls=True,
            ca_certs=args.ca_crt,
            certfile=args.server_crt,
            keyfile=args.server_key,
        )
        if not client.connect():
            print("Failed to connect to MQTT broker. Make sure your MQTT broker is running and reachable (see README).")
            return

        try:
            # Use first MAC as group ID (like the app does)
            group_id = args.group_macs[0]
            ts = get_current_epoch_ms()
            
            if args.group_switch:
                switch_value = "1" if args.group_switch == "on" else "0"
                command = [{
                    "dn": group_id,
                    "type": "groupSwitch", 
                    "value": {
                        "switch": switch_value,
                        "gradientTime": args.gradient_time,
                        "deviceUuidList": args.group_macs
                    },
                    "time": ts
                }]
                send_update_command(client, group_id, command)
                
            elif args.group_brightness is not None:
                if 0 <= args.group_brightness <= 100:
                    command = [{
                        "dn": group_id,
                        "type": "groupBrightness",
                        "value": {
                            "brightness": str(args.group_brightness),
                            "gradientTime": args.gradient_time,
                            "deviceUuidList": args.group_macs
                        },
                        "time": ts
                    }]
                    send_update_command(client, group_id, command)
                else:
                    print("Error: Group brightness must be between 0 and 100")
                    
            elif args.group_color_temp is not None:
                if 2700 <= args.group_color_temp <= 6500:
                    command = [{
                        "dn": group_id,
                        "type": "groupColorTemperature",
                        "value": {
                            "colorTemperature": str(args.group_color_temp),
                            "gradientTime": args.gradient_time,
                            "deviceUuidList": args.group_macs
                        },
                        "time": ts
                    }]
                    send_update_command(client, group_id, command)
                else:
                    print("Error: Group color temperature must be between 2700 and 6500K")
        finally:
            client.disconnect()
    elif args.mac:
        # Initialize MQTT client for bulb control
        client = MQTTClient(
            resolved_broker_ip,
            port=args.mqtt_port,
            use_tls=True,
            ca_certs=args.ca_crt,
            certfile=args.server_crt,
            keyfile=args.server_key,
        )
        if not client.connect():
            print("Failed to connect to MQTT broker. Make sure your MQTT broker is running and reachable (see README).")
            return

        try:
            # Handle custom topic/payload first
            if args.topic and args.payload:
                print(f"Publishing custom message...")
                print(f"  Topic: {args.topic}")
                print(f"  Payload: {args.payload}")
                
                success = client.publish(args.topic, args.payload, qos=1)
                if success:
                    print("Custom message sent successfully.")
                else:
                    print("Failed to send custom message.")
                return

            # Handle MQTT commands using the new modular approach
            if args.on:
                ts = get_current_epoch_ms()
                command = [{"dn": args.mac, "type": "switch", "value": "1", "time": ts}]
                send_update_command(client, args.mac, command)

            elif args.off:
                ts = get_current_epoch_ms()
                command = [{"dn": args.mac, "type": "switch", "value": "0", "time": ts}]
                send_update_command(client, args.mac, command)

            elif args.brightness is not None:
                if 0 <= args.brightness <= 100:
                    ts = get_current_epoch_ms()
                    command = [{"dn": args.mac, "type": "brightness", "value": str(args.brightness), "time": ts}]
                    send_update_command(client, args.mac, command)
                else:
                    print("Error: Brightness must be between 0 and 100")

            elif args.color:
                print(f"DEBUG: args.color = {args.color} (type: {type(args.color)})")
                try:
                    r, g, b = args.color
                    r, g, b = int(r), int(g), int(b)
                    if all(0 <= val <= 255 for val in [r, g, b]):
                        color_dec = f"{r:d}:{g:d}:{b:d}"
                        ts = get_current_epoch_ms()
                        commands = [
                            {"dn": args.mac, "type": "color", "value": color_dec, "time": ts}
                        ]
                        send_update_command(client, args.mac, commands)
                    else:
                        print("Error: Color values must be between 0 and 255")
                except ValueError as ve:
                    print(f"Error: Could not convert input to integer for --color: {args.color}. Exception: {ve}")
                except TypeError as te:
                    print(f"TypeError: Bad type in color arguments {args.color}: {te}")

            elif args.color_temp is not None:
                if 0 <= args.color_temp <= 100:
                    ts = get_current_epoch_ms()
                    # This command is a list of two actions
                    commands = [
                        {"dn": args.mac, "type": "colorTemperature", "value": str(args.color_temp), "time": ts},
                        {"dn": args.mac, "type": "switch", "value": "1", "time": ts},
                    ]
                    send_update_command(client, args.mac, commands)
                else:
                    print("Error: Color temperature must be between 0 (2700K) and 100 (6500K)")

            elif args.color_mode is not None:
                ts = get_current_epoch_ms()
                command = [{"dn": args.mac, "type": "colorMode", "value": str(args.color_mode), "time": ts}]
                send_update_command(client, args.mac, command)

            elif args.effect_status is not None:
                ts = get_current_epoch_ms()
                command = [{"dn": args.mac, "type": "effectStatus", "value": str(args.effect_status), "time": ts}]
                send_update_command(client, args.mac, command)

            elif args.upgrade:
                # 1) Stern safety warning
                print("=" * 72)
                print("WARNING: Firmware upgrades are DANGEROUS!")
                print("The file you specify MUST exist and MUST be a compatible ESP RTOS SDK")
                print("application image designed for the 'ota_1' slot at Flash address 0x110000.")
                print("Uploading a standard ESP8266 firmware will likely brick your bulb!")
                print("That is to say, if you upload tasmota.bin here, your bulb will be bricked.")
                print("Use ONLY tested shim images or official Sengled firmware.")
                print("=" * 72)
                input("Press Enter if you are sure, or Ctrl+C to cancel...")
                # 2) Accept file path, not URL
                firmware_path = os.path.expanduser(args.upgrade)
                # 3) Validate file existence
                if not os.path.isfile(firmware_path):
                    print(f"Error: Firmware file '{firmware_path}' does not exist.")
                    return
                firmware_bin = prepare_firmware_bin(args.upgrade)
                if not firmware_bin:
                    return  # Abort if validation or copy fails
                # 4) Set up HTTP server
                preferred_http_port = int(os.environ.get("SENGLED_HTTP_PORT", "80") or 80)
                upgrade_server = _SetupHTTPServer(mqtt_host=args.broker_ip or get_local_ip(), mqtt_port=args.mqtt_port or 1883 , preferred_port=preferred_http_port)

                # Launch the HTTP server to serve the file
                server_started = upgrade_server.start()

                local_ip = get_local_ip()
                http_port = str(upgrade_server.port)
                firmware_filename = os.path.basename(firmware_path)
                firmware_url = f"http://{local_ip}:{http_port}/{firmware_filename}"
                print(f"Firmware will be served at: {firmware_url} - let's get that started.")

                print("")
                print("\"This is your last chance. After this, there is no turning back.")
                print("You take the blue pill – the story ends, you wake up in your bed and")
                print(" believe whatever you want to believe.")
                print("You take the red pill – you stay in Wonderland, and I show you how deep")
                print(" the rabbit hole goes.")
                print("Remember, all I'm offering is the truth – nothing more.\"")
                print("― Morpheus")
                print("After upload, there is no going back to Sengled. THIS IS YOUR LAST CHANCE.")
                input("Press Enter if you're ready to send the update, or Ctrl+C to cancel...")
                # 5) Issue MQTT update command with URL
                ts = get_current_epoch_ms()
                command = [{"dn": args.mac, "type": "update", "value": firmware_url, "time": ts}]
                send_update_command(client, args.mac, command)
                print("Upgrade command sent! If you uploaded a standard shim, look for WiFi SSID")
                print("called Sengled-Rescue. Connect to it, and browse to http://192.168.4.1 to")
                print("finish uploading your third-party firmware.")
                print("")
                print("There's no going back now - your bulb only knows the shim firmware now.")
                print("")
                print("Press Ctrl+C after you see your firmware downloaded below, then your")
                print("device should be running the uploaded code.")
                try:
                    while True:
                        time.sleep(1)
                except KeyboardInterrupt:
                    print("\nStopping HTTP server...")
                    upgrade_server.stop()
                    print("Server stopped. Good luck!")

            elif args.status:
                get_bulb_status(client, args.mac)

            elif args.reset:
                ts = get_current_epoch_ms()
                command = [{"dn": args.mac, "type": "reset", "value": "1", "time": ts}]
                send_update_command(client, args.mac, command)

            elif args.custom_payload:
                try:
                    # Validate JSON first
                    payload_list = json.loads(args.custom_payload)
                    # Ensure it's a list, as expected by send_update_command
                    if not isinstance(payload_list, list):
                        print("Error: Custom payload must be a JSON array (a list of objects).")
                        return

                    print(f"Sending custom payload: {args.custom_payload}")
                    send_update_command(client, args.mac, payload_list)
                    
                except json.JSONDecodeError:
                    print("Error: Invalid JSON payload for --custom-payload.")
                    return

            elif args.update:
                ts = get_current_epoch_ms()
                command = [{"dn": args.mac, "type": "info", "value": "", "time": ts}]
                send_update_command(client, args.mac, command)

            else:
                print("No command specified. Use --on, --off, --brightness, --color, --color-temp, --reset, or --status")

        finally:
            client.disconnect()
    else:
        # Interactive REPL
        print("Entering interactive mode. Type 'help' for commands.")
        bulbs = load_bulbs()
        if not bulbs:
            print("No bulbs configured. Run --setup-wifi first.")
            return
        
        target_mac = list(bulbs.keys())[0]
        print(f"Controlling bulb: {target_mac}")
        
        # Establish persistent MQTT connection for REPL
        broker_ip = get_bulb_broker(target_mac)
        if not broker_ip:
            print(f"Broker IP for bulb {target_mac} not found. Please run setup first.")
            return
            
        client = MQTTClient(
            broker_ip,
            port=args.mqtt_port if hasattr(args, 'mqtt_port') else 1883,
            use_tls=True,
            ca_certs=args.ca_crt if hasattr(args, 'ca_crt') else None,
            certfile=args.server_crt if hasattr(args, 'server_crt') else None,
            keyfile=args.server_key if hasattr(args, 'server_key') else None,
        )
        if not client.connect():
            print("Failed to connect to MQTT broker. Make sure your MQTT broker is running and reachable (see README). Exiting.")
            return
            
        print("Connected to MQTT broker. Commands will now wait for bulb responses.")

        try:
            while True:
                try:
                    cmd_input = input(f"({target_mac})> ").strip().lower()
                    if not cmd_input:
                        continue
                    
                    parts = cmd_input.split()
                    command = parts[0]

                    if command in ["quit", "exit"]:
                        break
                    elif command == "help":
                        print("Commands: on, off, toggle, brightness <0-100>, color <r g b>, color-temp <2700-6500>, color-mode <1|2>, effect-status <0|7|100|101>, reset, mac <mac>, quit")
                    elif command == "mac":
                        if len(parts) > 1:
                            if parts[1] in bulbs:
                                target_mac = parts[1]
                                print(f"Switched to bulb: {target_mac}")
                                # Reconnect for new bulb
                                client.disconnect()
                                broker_ip = get_bulb_broker(target_mac)
                                if broker_ip:
                                    client = MQTTClient(broker_ip, port=1883, use_tls=True)
                                    if not client.connect():
                                        print("Failed to connect to new bulb's broker. Make sure your MQTT broker is running and reachable (see README).")
                                        return
                                else:
                                    print(f"Broker IP for bulb {target_mac} not found.")
                                    return
                            else:
                                print("Unknown MAC address.")
                        else:
                            print(f"Current bulb: {target_mac}. Known bulbs: {list(bulbs.keys())}")
                    elif command == "on":
                        ts = get_current_epoch_ms()
                        command_data = [{"dn": target_mac, "type": "switch", "value": "1", "time": ts}]
                        send_update_command(client, target_mac, command_data)
                    elif command == "off":
                        ts = get_current_epoch_ms()
                        command_data = [{"dn": target_mac, "type": "switch", "value": "0", "time": ts}]
                        send_update_command(client, target_mac, command_data)
                    elif command == "toggle":
                        # Note: toggle logic is now simplified; we don't track state here
                        print("Toggle command is not stateful. Sending ON/OFF might be more reliable.")
                    elif command == "brightness":
                        if len(parts) > 1:
                            try:
                                brightness = int(parts[1])
                                if 0 <= brightness <= 100:
                                    ts = get_current_epoch_ms()
                                    command_data = [{"dn": target_mac, "type": "brightness", "value": str(brightness), "time": ts}]
                                    send_update_command(client, target_mac, command_data)
                                else:
                                    print("Brightness must be between 0 and 100")
                            except ValueError:
                                print("Usage: brightness <0-100>")
                        else:
                            print("Usage: brightness <0-100>")
                    elif command == "color":
                        if len(parts) == 4:
                            try:
                                r, g, b = int(parts[1]), int(parts[2]), int(parts[3])
                                if all(0 <= val <= 255 for val in [r, g, b]):
                                    color_dec = f"{r:d}:{g:d}:{b:d}"
                                    ts = get_current_epoch_ms()
                                    command_data = [{"dn": target_mac, "type": "color", "value": color_dec, "time": ts}]
                                    send_update_command(client, target_mac, command_data)
                                else:
                                    print("Color values must be between 0 and 255")
                            except ValueError:
                                print("Usage: color <r> <g> <b>")
                        else:
                            print("Usage: color <r> <g> <b>")
                    elif command == "color-temp":
                        if len(parts) > 1:
                            try:
                                temp = int(parts[1])
                                if 2700 <= temp <= 6500:
                                    ts = get_current_epoch_ms()
                                    command_data = [{"dn": target_mac, "type": "colorTemperature", "value": str(temp), "time": ts}]
                                    send_update_command(client, target_mac, command_data)
                                else:
                                    print("Color temperature must be between 2700 and 6500K")
                            except ValueError:
                                print("Usage: color-temp <2700-6500>")
                        else:
                            print("Usage: color-temp <2700-6500>")
                    elif command == "color-mode":
                        if len(parts) > 1:
                            try:
                                mode = int(parts[1])
                                if mode in [1, 2]:
                                    ts = get_current_epoch_ms()
                                    command_data = [{"dn": target_mac, "type": "colorMode", "value": str(mode), "time": ts}]
                                    send_update_command(client, target_mac, command_data)
                                else:
                                    print("Color mode must be 1 (RGB) or 2 (white/temperature)")
                            except ValueError:
                                print("Usage: color-mode <1|2>")
                        else:
                            print("Usage: color-mode <1|2>")
                    elif command == "effect-status":
                        if len(parts) > 1:
                            try:
                                status = int(parts[1])
                                if status in [0, 7, 100, 101]:
                                    ts = get_current_epoch_ms()
                                    command_data = [{"dn": target_mac, "type": "effectStatus", "value": str(status), "time": ts}]
                                    send_update_command(client, target_mac, command_data)
                                else:
                                    print("Effect status must be 0 (off), 7 (audio sync), 100 (video sync), or 101 (game sync)")
                            except ValueError:
                                print("Usage: effect-status <0|7|100|101>")
                        else:
                            print("Usage: effect-status <0|7|100|101>")
                    elif command == "reset":
                        ts = get_current_epoch_ms()
                        command_data = [{"dn": target_mac, "type": "reset", "value": "1", "time": ts}]
                        send_update_command(client, target_mac, command_data)
                    else:
                        print(f"Unknown command: {command}")

                except (KeyboardInterrupt, EOFError):
                    break
        finally:
            client.disconnect()
        print("\nExiting interactive mode.")

if __name__ == "__main__":
    main()<|MERGE_RESOLUTION|>--- conflicted
+++ resolved
@@ -491,11 +491,6 @@
                     print(f"Connection failed: {handshake_resp}", file=sys.stderr)
                     return
 
-<<<<<<< HEAD
-                bulb_mac = handshake_resp["payload"]["mac"]
-
-=======
->>>>>>> b283b3db
                 Console.ok(f"Connected to bulb. MAC: {bulb_mac}")
 
                 if interactive:
